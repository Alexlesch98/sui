--- conflicted
+++ resolved
@@ -10,7 +10,6 @@
 use crate::consensus_utils::*;
 use crate::{metrics::ConsensusMetrics, Consensus, NUM_SHUTDOWN_RECEIVERS};
 use config::AuthorityIdentifier;
-use dag::node_dag::Affiliated;
 #[allow(unused_imports)]
 use fastcrypto::traits::KeyPair;
 use prometheus::Registry;
@@ -106,10 +105,7 @@
             protocol_config: {
                 let mut config: ProtocolConfig = latest_protocol_version();
                 config.set_narwhal_new_leader_election_schedule(true);
-<<<<<<< HEAD
-=======
                 config.set_consensus_bad_nodes_stake_threshold(0.33);
->>>>>>> 956bd7f8
                 config
             },
             rounds: 11,
@@ -253,21 +249,9 @@
     );
     certificates.extend(out);
 
-<<<<<<< HEAD
-    let mut config: ProtocolConfig = latest_protocol_version();
-    config.set_narwhal_new_leader_election_schedule(true);
-=======
-    for certificate in &certificates {
-        println!("[{}] {}", certificate.round(), certificate.digest());
-        for parent in certificate.parents() {
-            println!("\t->{}", parent);
-        }
-    }
-
     let mut config: ProtocolConfig = latest_protocol_version();
     config.set_narwhal_new_leader_election_schedule(true);
     config.set_consensus_bad_nodes_stake_threshold(0.33);
->>>>>>> 956bd7f8
 
     let metrics = Arc::new(ConsensusMetrics::new(&Registry::new()));
     let gc_depth = 50;
